<<<<<<< HEAD
### v0.1.17
- Fix bug when ghost forces and/or crashes could be observed when a kinematic body touches a static body.

### v0.1.16
- Fix kinematic rigid-body not waking up dynamic bodies it touches.
- Added `new Ray(origin, direction)` constructor instead of `Ray.new(origin, direction)`.
=======
### v0.2.0
This is a significant rewrite of the JavaScript bindings for rapier. The objective of this rewrite is to make the API
closer to Rapier's and remove most need for manual memory managment.

- Calling `.free()` is now required only for objects that live for the whole duration of the simulation. This means that
  it is no longer necessary to `.free()` vectors, rays, ray intersections, colliders, rigid-bodies, etc. Object that
  continue to require an explicit `.free()` are:
  - `World` and `EventQueue`.
  - Or, if you are not using the `World` directly:
    `RigidBodySet`, `ColliderSet`, `JointSet`, `IntegrationParameters`, `PhysicsPipeline`, `QueryPipeline`, `SerializationPipeline`, and `EventQueue`.
- Collider.parent() now returns the `RigidBodyHandle` of its parent (instead of the `RigidBody` directly).
- Colliders are now built with `world.createCollider`, i.e., `body.createCollider(colliderDesc)` becomes `world.createCollider(colliderDesc, bodyHandle)`.
- Shape types are not an enumeration instead of strings: `ShapeType.Ball` and `ShapeType.Cuboid` instead of `"ball"` and `"cuboid"`.
- `collider.handle` is now a field instead of a function.
- `body.handle` is now a field instead of a function.
- The world's gravity is now a `Vector` instead of individual components, i.e., `let world = new RAPIER.World(x, y, z);` becomes `let world = new RAPIER.World(new RAPIER.Vector3(x, y, z))`.
- Most methods that took individual components as argument (`setPosition`, `setKinematicPosition`, `setRotation`, etc.) now take a `Vector` or `Rotation` structure instead.
  For example `rigid_body.setKinematicPosition(x, y, z)` becomes `rigid_body.setKinematicPosition(new RAPIER.Vector3(x, y, z))`.
- `world.stepWithEvents` becomes `world.step` (the event queue is the last optional argument).
- `RigidBodyDesc` and `ColliderDesc` now use the builder pattern. For example
  `let bodyDesc = new RAPIER.RigidBodyDesc("dynamic"); bodyDesc.setTranslation(x, y, z)` becomes
  `new RigidBodyDesc(BodyStatus.Dynamic).setTranslation(new Vector(x, y, z))`.
- 2D rotations are now just a `number` instead of a `Rotation` struct. So instead of doing `rotation.angle`, single use
  the number as the rotation angle.
- 3D rotations are now represented by the interface `Rotation` (with fields `{x,y,z,w}`) or the class `Quaternion`.
  Any object with these `{x, y, z, w}` fields can be used wherever a `Rotation` is required.
- 2D vectors are now represented by the interface `Vector` (with fields `{x,y}`) or the class `Vector2`). Any object
  with these `{x,y}` fields can be used wherever a `Vector` is required.
- 3D vectors are now represented by the interface `Vector` (with fields `{x,y,z}`) or the class `Vector3`). Any object
  with these `{x,y,z}` fields can be used wherever a `Vector` is required.
>>>>>>> 8fa48441

### v0.1.15
- Fix crash when removing a kinematic rigid-body from the World.

### v0.1.14
- Fix issues where force application functions took ownership of the JS vector, preventing the user from
  freeing with `Vector.free()` afterwards.

### v0.1.13
- Added `rigidBody.setNextKinematicTranslation` to set the translation of a kinematic rigid-body at the next timestep.
- Added `rigidBody.setNextKinematicRotation` to set the rotation of a kinematic rigid-body at the next timestep.
- Added `rigidBody.predictedTranslation` to get the translation of a kinematic rigid-body at the next timestep.
- Added `rigidBody.predictedRotation` to set the rotation of a kinematic rigid-body at the next timestep.
- Added `Ray` and `RayIntersection` structures for ray-casting.
- Added `world.castRay` to compute the first hit of a ray with the physics scene.
- Fix a bug causing a kinematic rigid-body not to teleport as expected after a `rigidBody.setPosition`.

### v0.1.12
- Added `world.removeCollider(collider)` to remove a collider from the physics world.
- Added `colliderDesc.setTranslation(...)` to set the relative translation of the collider to build wrt.
  the rigid-body it is attached to.
- Added `colliderDesc.setRotation(...)` to set the relative rotation of the collider to build wrt.
  the rigid-body it is attached to.

### v0.1.11
- Fix a bug causing a crash when the broad-phase proxy handles were recycled.

### v0.1.10
- Fix a determinism problem that could cause rigid-body handle allocation to be non-deterministic after a snapshot
  restoration.

### v0.1.9
- Added `world.getCollider(handle)` that retrieves a collider from its integer handle.
- Added `joint.handle()` that returns the integer handle of the joint.


### v0.1.8
- Added `world.forEachRigidBodyHandle(f)` to apply a closure on the integer handle
  of each rigid-body on the world.
- Added `world.forEachActiveRigidBody(f)` to apply a closure on each rigid-body
  on the world.
- Added `world.forEachActiveRigidBodyHandle(f)` to apply a closure on the integer
  handle of each rigid-body on the world.
- Added `rigidBody.applyForce`, `.applyTorque`, `.applyImpulse`, `.applyTorqueImpulse`, `.applyForceAtPoint`, and
  `.applyImpulseAtPoint` to apply a manual force or torque to a rigid-body.
- Added the `EventQueue` structure that can be used to collect and iterate through physics events.
- Added the `Proximity` enum that represents the proximity state of a sensor collider and another collider.
- Added the `world.stepWithEvents(eventQueue)` which executes a physics timestep and collects the physics events
  into the given event queue.

### v0.1.7
- Added `world.getRigidBody(handle)` to retrieve a rigid-body from its handle.
- Added `world.getJoint(handle)` to retrieve a joint from its handle.
- Added `rigidBody.rotation()` to retrieve its world-space orientation as a quaternion.
- Added `rigidBody.setTranslation(...)` to set the translation of a rigid-body.
- Added `rigidBody.setRotation(...)` to set the orientation of a rigid-body.
- Added `rigidBody.wakeUp()` to manually wake up a rigid-body.
- Added `rigidBody_desc.setRotation(...)` to set tho orientation of the rigid-body to be created.

### v0.1.6
- Added `world.removeRigidBody(...)` to remove a rigid-body from the world.<|MERGE_RESOLUTION|>--- conflicted
+++ resolved
@@ -1,11 +1,3 @@
-<<<<<<< HEAD
-### v0.1.17
-- Fix bug when ghost forces and/or crashes could be observed when a kinematic body touches a static body.
-
-### v0.1.16
-- Fix kinematic rigid-body not waking up dynamic bodies it touches.
-- Added `new Ray(origin, direction)` constructor instead of `Ray.new(origin, direction)`.
-=======
 ### v0.2.0
 This is a significant rewrite of the JavaScript bindings for rapier. The objective of this rewrite is to make the API
 closer to Rapier's and remove most need for manual memory managment.
@@ -36,7 +28,13 @@
   with these `{x,y}` fields can be used wherever a `Vector` is required.
 - 3D vectors are now represented by the interface `Vector` (with fields `{x,y,z}`) or the class `Vector3`). Any object
   with these `{x,y,z}` fields can be used wherever a `Vector` is required.
->>>>>>> 8fa48441
+
+### v0.1.17
+- Fix bug when ghost forces and/or crashes could be observed when a kinematic body touches a static body.
+
+### v0.1.16
+- Fix kinematic rigid-body not waking up dynamic bodies it touches.
+- Added `new Ray(origin, direction)` constructor instead of `Ray.new(origin, direction)`.
 
 ### v0.1.15
 - Fix crash when removing a kinematic rigid-body from the World.
